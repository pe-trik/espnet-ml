# Copyright 2021 Tomoki Hayashi
#  Apache 2.0  (http://www.apache.org/licenses/LICENSE-2.0)

"""Test VITS related modules."""

from distutils.version import LooseVersion

import pytest
import torch

from espnet2.gan_tts.joint import JointText2Wav


def make_text2mel_args(**kwargs):
    defaults = dict(
        text2mel_type="fastspeech2",
        text2mel_params={
            "adim": 4,
            "aheads": 2,
            "elayers": 2,
            "eunits": 4,
            "dlayers": 2,
            "dunits": 3,
            "postnet_layers": 2,
            "postnet_chans": 4,
            "postnet_filts": 5,
            "postnet_dropout_rate": 0.5,
            "positionwise_layer_type": "conv1d",
            "positionwise_conv_kernel_size": 1,
            "use_scaled_pos_enc": True,
            "use_batch_norm": True,
            "encoder_normalize_before": True,
            "decoder_normalize_before": True,
            "encoder_concat_after": False,
            "decoder_concat_after": False,
            "reduction_factor": 1,
            "encoder_type": "conformer",
            "decoder_type": "conformer",
            "transformer_enc_dropout_rate": 0.1,
            "transformer_enc_positional_dropout_rate": 0.1,
            "transformer_enc_attn_dropout_rate": 0.1,
            "transformer_dec_dropout_rate": 0.1,
            "transformer_dec_positional_dropout_rate": 0.1,
            "transformer_dec_attn_dropout_rate": 0.1,
            "conformer_rel_pos_type": "latest",
            "conformer_pos_enc_layer_type": "rel_pos",
            "conformer_self_attn_layer_type": "rel_selfattn",
            "conformer_activation_type": "swish",
            "use_macaron_style_in_conformer": True,
            "use_cnn_in_conformer": True,
            "zero_triu": False,
            "conformer_enc_kernel_size": 7,
            "conformer_dec_kernel_size": 31,
            "duration_predictor_layers": 2,
            "duration_predictor_chans": 4,
            "duration_predictor_kernel_size": 3,
            "duration_predictor_dropout_rate": 0.1,
            "energy_predictor_layers": 2,
            "energy_predictor_chans": 4,
            "energy_predictor_kernel_size": 3,
            "energy_predictor_dropout": 0.5,
            "energy_embed_kernel_size": 1,
            "energy_embed_dropout": 0.5,
            "stop_gradient_from_energy_predictor": False,
            "pitch_predictor_layers": 2,
            "pitch_predictor_chans": 4,
            "pitch_predictor_kernel_size": 5,
            "pitch_predictor_dropout": 0.5,
            "pitch_embed_kernel_size": 1,
            "pitch_embed_dropout": 0.5,
            "stop_gradient_from_pitch_predictor": True,
            "spks": -1,
            "langs": -1,
            "spk_embed_dim": None,
            "spk_embed_integration_type": "add",
            "use_gst": False,
            "init_type": "xavier_uniform",
            "init_enc_alpha": 1.0,
            "init_dec_alpha": 1.0,
            "use_masking": False,
            "use_weighted_masking": False,
        },
    )
    defaults.update(kwargs)
    return defaults


def make_vocoder_args(**kwargs):
    defaults = dict(
        vocoder_type="hifigan_generator",
        vocoder_params={
            "out_channels": 1,
            "channels": 32,
            "global_channels": -1,
            "kernel_size": 7,
            "upsample_scales": [2, 2],
            "upsample_kernel_sizes": [4, 4],
            "resblock_kernel_sizes": [3, 7],
            "resblock_dilations": [[1, 3], [1, 3]],
            "use_additional_convs": True,
            "bias": True,
            "nonlinear_activation": "LeakyReLU",
            "nonlinear_activation_params": {"negative_slope": 0.1},
            "use_weight_norm": True,
        },
    )
    defaults.update(kwargs)
    return defaults


def make_discriminator_args(**kwargs):
    defaults = dict(
        discriminator_type="hifigan_multi_scale_multi_period_discriminator",
        discriminator_params={
            "scales": 2,
            "scale_downsample_pooling": "AvgPool1d",
            "scale_downsample_pooling_params": {
                "kernel_size": 4,
                "stride": 2,
                "padding": 2,
            },
            "scale_discriminator_params": {
                "in_channels": 1,
                "out_channels": 1,
                "kernel_sizes": [15, 41, 5, 3],
                "channels": 16,
                "max_downsample_channels": 32,
                "max_groups": 16,
                "bias": True,
                "downsample_scales": [2, 1],
                "nonlinear_activation": "LeakyReLU",
                "nonlinear_activation_params": {"negative_slope": 0.1},
            },
            "follow_official_norm": True,
            "periods": [2, 3],
            "period_discriminator_params": {
                "in_channels": 1,
                "out_channels": 1,
                "kernel_sizes": [5, 3],
                "channels": 4,
                "downsample_scales": [3, 1],
                "max_downsample_channels": 16,
                "bias": True,
                "nonlinear_activation": "LeakyReLU",
                "nonlinear_activation_params": {"negative_slope": 0.1},
                "use_weight_norm": True,
                "use_spectral_norm": False,
            },
        },
    )
    defaults.update(kwargs)
    return defaults


def make_loss_args(**kwargs):
    defaults = dict(
        lambda_text2mel=1.0,
        lambda_adv=1.0,
        lambda_feat_match=2.0,
        lambda_mel=1.0,
        generator_adv_loss_params={
            "average_by_discriminators": False,
            "loss_type": "mse",
        },
        discriminator_adv_loss_params={
            "average_by_discriminators": False,
            "loss_type": "mse",
        },
        use_feat_match_loss=True,
        feat_match_loss_params={
            "average_by_discriminators": False,
            "average_by_layers": False,
            "include_final_outputs": True,
        },
        use_mel_loss=True,
        mel_loss_params={
            "fs": 22050,
            "n_fft": 16,
            "hop_length": 4,
            "win_length": None,
            "window": "hann",
            "n_mels": 4,
            "fmin": 0,
            "fmax": None,
            "log_base": None,
        },
    )
    defaults.update(kwargs)
    return defaults


@pytest.mark.skipif(
    LooseVersion(torch.__version__) < LooseVersion("1.4"),
    reason="Pytorch >= 1.4 is required.",
)
@pytest.mark.skipif(
    "1.6" in torch.__version__,
    reason="group conv in pytorch 1.6 has an issue. "
    "See https://github.com/pytorch/pytorch/issues/42446.",
)
@pytest.mark.parametrize(
    "t2m_dict, voc_dict, dis_dict, loss_dict",
    [
        ({}, {}, {}, {}),
        (
            {
                "text2mel_type": "tacotron2",
                "text2mel_params": {
                    "embed_dim": 8,
                    "elayers": 1,
                    "eunits": 8,
                    "econv_layers": 2,
                    "econv_chans": 8,
                    "econv_filts": 5,
                    "atype": "location",
                    "adim": 4,
                    "aconv_chans": 4,
                    "aconv_filts": 3,
                    "cumulate_att_w": True,
                    "dlayers": 2,
                    "dunits": 8,
                    "prenet_layers": 2,
                    "prenet_units": 4,
                    "postnet_layers": 2,
                    "postnet_chans": 4,
                    "postnet_filts": 3,
                    "output_activation": None,
                    "use_batch_norm": True,
                    "use_concate": True,
                    "use_residual": False,
                    "reduction_factor": 1,
                    "spk_embed_dim": None,
                    "spk_embed_integration_type": "concat",
                    "use_gst": False,
                    "dropout_rate": 0.5,
                    "zoneout_rate": 0.1,
                    "use_masking": True,
                    "use_weighted_masking": False,
                    "bce_pos_weight": 5.0,
                    "loss_type": "L1+L2",
                    "use_guided_attn_loss": True,
                    "guided_attn_loss_sigma": 0.4,
                    "guided_attn_loss_lambda": 1.0,
                },
            },
            {},
            {},
            {},
        ),
        (
            {
                "text2mel_type": "transformer",
                "text2mel_params": {
                    "embed_dim": 4,
                    "eprenet_conv_layers": 2,
                    "eprenet_conv_chans": 4,
                    "eprenet_conv_filts": 3,
                    "dprenet_layers": 2,
                    "dprenet_units": 7,
                    "elayers": 2,
                    "eunits": 4,
                    "adim": 4,
                    "aheads": 2,
                    "dlayers": 2,
                    "dunits": 3,
                    "postnet_layers": 1,
                    "postnet_chans": 2,
                    "postnet_filts": 3,
                    "positionwise_layer_type": "conv1d",
                    "positionwise_conv_kernel_size": 1,
                    "reduction_factor": 1,
                    "spk_embed_dim": None,
                    "use_gst": False,
                },
            },
            {},
            {},
            {},
        ),
        (
            {
                "text2mel_type": "fastspeech",
                "text2mel_params": {
                    # network structure related
                    "adim": 4,
                    "aheads": 2,
                    "elayers": 2,
                    "eunits": 3,
                    "dlayers": 2,
                    "dunits": 3,
                    "postnet_layers": 2,
                    "postnet_chans": 3,
                    "postnet_filts": 5,
                    "positionwise_layer_type": "conv1d",
                    "positionwise_conv_kernel_size": 1,
                    "use_scaled_pos_enc": True,
                    "use_batch_norm": True,
                    "encoder_normalize_before": True,
                    "decoder_normalize_before": True,
                    "encoder_concat_after": False,
                    "decoder_concat_after": False,
                    "duration_predictor_layers": 2,
                    "duration_predictor_chans": 3,
                    "duration_predictor_kernel_size": 3,
                    "reduction_factor": 1,
                    "encoder_type": "transformer",
                    "decoder_type": "transformer",
                    "spk_embed_dim": None,
                    "use_gst": False,
                },
            },
            {},
            {},
            {},
        ),
        (
            {},
            {
                "vocoder_type": "parallel_wavegan_generator",
                "vocoder_params": {
                    "in_channels": 1,
                    "out_channels": 1,
                    "kernel_size": 3,
                    "layers": 6,
                    "stacks": 3,
                    "residual_channels": 8,
                    "gate_channels": 16,
                    "skip_channels": 8,
                    "aux_channels": 5,
                    "aux_context_window": 0,
                    "upsample_net": "ConvInUpsampleNetwork",
                    "upsample_params": {"upsample_scales": [4, 4]},
                },
            },
            {},
            {},
        ),
        (
            {},
            {},
            {
                "discriminator_type": "parallel_wavegan_discriminator",
                "discriminator_params": {
                    "in_channels": 1,
                    "out_channels": 1,
                    "kernel_size": 3,
                    "layers": 5,
                    "conv_channels": 16,
                },
            },
            {},
        ),
        (
            {},
            {},
            {
                "discriminator_type": "melgan_multi_scale_discriminator",
                "discriminator_params": {
                    "in_channels": 1,
                    "out_channels": 1,
                    "scales": 2,
                    "kernel_sizes": [5, 3],
                    "channels": 16,
                    "max_downsample_channels": 32,
                    "bias": True,
                    "downsample_scales": [2, 2],
                },
            },
            {},
        ),
        (
            {},
            {
                "vocoder_type": "style_melgan_generator",
                "vocoder_params": {
                    "in_channels": 32,
                    "aux_channels": 5,
                    "channels": 16,
                    "out_channels": 1,
                    "kernel_size": 9,
                    "dilation": 2,
                    "bias": True,
<<<<<<< HEAD
                    "noise_upsample_scales": [2, 2],
                    "noise_upsample_activation": "LeakyReLU",
                    "noise_upsample_activation_params": {"negative_slope": 0.2},
                    "upsample_scales": [4, 4],
=======
                    "upsample_scales": [4, 2],
                    "stack_kernel_size": 3,
                    "stacks": 1,
                    "pad": "ReplicationPad1d",
>>>>>>> 80a00153
                },
            },
            {},
            {},
        ),
        (
            {},
            {},
            {
                "discriminator_type": "style_melgan_discriminator",
                "discriminator_params": {
                    "repeats": 2,
                    "window_sizes": [4, 8],
                    "pqmf_params": [
                        [1, None, None, None],
                        [2, 62, 0.26700, 9.0],
                    ],
                    "discriminator_params": {
                        "out_channels": 1,
                        "kernel_sizes": [5, 3],
                        "channels": 16,
                        "max_downsample_channels": 32,
                        "bias": True,
                        "downsample_scales": [2, 2],
                        "nonlinear_activation": "LeakyReLU",
                        "nonlinear_activation_params": {"negative_slope": 0.2},
                        "pad": "ReplicationPad1d",
                        "pad_params": {},
                    },
                    "use_weight_norm": True,
                },
            },
            {},
        ),
        (
            {},
            {
                "vocoder_params": {
                    "out_channels": 4,
                    "channels": 32,
                    "global_channels": -1,
                    "kernel_size": 7,
                    "upsample_scales": [4, 2],
                    "upsample_kernel_sizes": [8, 4],
                    "resblock_kernel_sizes": [3, 7],
                    "resblock_dilations": [[1, 3], [1, 3]],
                },
                "use_pqmf": True,
            },
            {},
            {},
        ),
        (
            {},
            {
                "vocoder_type": "melgan_generator",
                "vocoder_params": {
                    "in_channels": 5,
                    "out_channels": 4,
                    "kernel_size": 7,
                    "channels": 32,
                    "bias": True,
                    "upsample_scales": [4, 2],
                    "stack_kernel_size": 3,
                    "stacks": 1,
                    "pad": "ReplicationPad1d",
                },
                "use_pqmf": True,
            },
            {},
            {},
        ),
    ],
)
def test_joint_model_is_trainable_and_decodable(
    t2m_dict, voc_dict, dis_dict, loss_dict
):
    idim = 10
    odim = 5
    t2m_args = make_text2mel_args(**t2m_dict)
    voc_args = make_vocoder_args(**voc_dict)
    dis_args = make_discriminator_args(**dis_dict)
    loss_args = make_loss_args(**loss_dict)
    model = JointText2Wav(
        idim=idim,
        odim=odim,
        segment_size=4,
        **t2m_args,
        **voc_args,
        **dis_args,
        **loss_args,
    )
    model.train()
    upsample_factor = model.generator["vocoder"].upsample_factor
    inputs = dict(
        text=torch.randint(0, idim, (2, 8)),
        text_lengths=torch.tensor([8, 5], dtype=torch.long),
        feats=torch.randn(2, 16, odim),
        feats_lengths=torch.tensor([16, 13], dtype=torch.long),
        speech=torch.randn(2, 16 * upsample_factor),
        speech_lengths=torch.tensor([16, 13] * upsample_factor, dtype=torch.long),
    )
    if t2m_args["text2mel_type"] in ["fastspeech", "fastspeech2"]:
        inputs.update(
            durations=torch.tensor(
                [
                    # +1 element for <eos>
                    [2, 2, 2, 2, 2, 2, 2, 2, 0],
                    [3, 3, 3, 3, 1, 0, 0, 0, 0],
                ],
                dtype=torch.long,
            ),
            # +1 element for <eos>
            durations_lengths=torch.tensor([8 + 1, 5 + 1], dtype=torch.long),
        )
    if t2m_args["text2mel_type"] in ["fastspeech2"]:
        inputs.update(
            pitch=torch.randn(2, 9, 1),
            pitch_lengths=torch.tensor([9, 7], dtype=torch.long),
            energy=torch.randn(2, 9, 1),
            energy_lengths=torch.tensor([9, 7], dtype=torch.long),
        )
    gen_loss = model(forward_generator=True, **inputs)["loss"]
    gen_loss.backward()
    dis_loss = model(forward_generator=False, **inputs)["loss"]
    dis_loss.backward()

    with torch.no_grad():
        model.eval()

        # check inference
        inputs = dict(
            text=torch.randint(
                0,
                idim,
                (10,),
            )
        )
        output_dict = model.inference(**inputs)
        assert len(output_dict["wav"]) == len(output_dict["feat_gen"]) * upsample_factor<|MERGE_RESOLUTION|>--- conflicted
+++ resolved
@@ -112,7 +112,7 @@
     defaults = dict(
         discriminator_type="hifigan_multi_scale_multi_period_discriminator",
         discriminator_params={
-            "scales": 2,
+            "scales": 1,
             "scale_downsample_pooling": "AvgPool1d",
             "scale_downsample_pooling_params": {
                 "kernel_size": 4,
@@ -352,6 +352,25 @@
         ),
         (
             {},
+            {
+                "vocoder_type": "melgan_generator",
+                "vocoder_params": {
+                    "in_channels": 5,
+                    "out_channels": 1,
+                    "kernel_size": 7,
+                    "channels": 32,
+                    "bias": True,
+                    "upsample_scales": [4, 2],
+                    "stack_kernel_size": 3,
+                    "stacks": 1,
+                    "pad": "ReplicationPad1d",
+                },
+            },
+            {},
+            {},
+        ),
+        (
+            {},
             {},
             {
                 "discriminator_type": "melgan_multi_scale_discriminator",
@@ -380,17 +399,10 @@
                     "kernel_size": 9,
                     "dilation": 2,
                     "bias": True,
-<<<<<<< HEAD
                     "noise_upsample_scales": [2, 2],
                     "noise_upsample_activation": "LeakyReLU",
                     "noise_upsample_activation_params": {"negative_slope": 0.2},
                     "upsample_scales": [4, 4],
-=======
-                    "upsample_scales": [4, 2],
-                    "stack_kernel_size": 3,
-                    "stacks": 1,
-                    "pad": "ReplicationPad1d",
->>>>>>> 80a00153
                 },
             },
             {},
