--- conflicted
+++ resolved
@@ -20,14 +20,8 @@
 
 from chainer import reporter
 
-<<<<<<< HEAD
 from e2e_asr_th import th_accuracy
 from e2e_asr_th import to_cuda
-from e2e_asr_th import torch_is_old
-=======
-from e2e_asr_attctc_th import th_accuracy
-from e2e_asr_attctc_th import to_cuda
->>>>>>> c77b3ca2
 from lm_utils import ParallelSequentialIterator
 
 
