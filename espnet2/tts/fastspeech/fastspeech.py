--- conflicted
+++ resolved
@@ -14,13 +14,7 @@
 from espnet2.torch_utils.initialize import initialize
 from espnet2.tts.abs_tts import AbsTTS
 from espnet2.tts.gst.style_encoder import StyleEncoder
-<<<<<<< HEAD
-from espnet.nets.pytorch_backend.conformer.encoder import (  # noqa: H301
-    Encoder as ConformerEncoder,
-)
-=======
 from espnet.nets.pytorch_backend.conformer.encoder import Encoder as ConformerEncoder
->>>>>>> 57c05436
 from espnet.nets.pytorch_backend.e2e_tts_fastspeech import (
     FeedForwardTransformerLoss as FastSpeechLoss,
 )
@@ -32,11 +26,7 @@
     PositionalEncoding,
     ScaledPositionalEncoding,
 )
-<<<<<<< HEAD
-from espnet.nets.pytorch_backend.transformer.encoder import (  # noqa: H301
-=======
 from espnet.nets.pytorch_backend.transformer.encoder import (
->>>>>>> 57c05436
     Encoder as TransformerEncoder,
 )
 
