--- conflicted
+++ resolved
@@ -22,8 +22,6 @@
 
 CTC_SCORING_RATIO = 1.5
 MAX_DECODER_OUTPUT = 5
-<<<<<<< HEAD
-=======
 MIN_VALUE = float(np.finfo(np.float32).min)
 
 
@@ -84,7 +82,6 @@
     def _update_value(self, optimizer, value):
         setattr(optimizer, self._attr, value)
         self._last_value = value
->>>>>>> 4706e40b
 
 
 class E2E(ASRInterface, chainer.Chain):
@@ -213,9 +210,6 @@
             history_mask, (batch, length, length))
         return history_mask
 
-<<<<<<< HEAD
-    def forward(self, xs, ilens, ys_pad, calculate_attentions=False):
-=======
     def output_and_loss(self, concat_logit_block, t_block, batch, length):
         # Output (all together at once for efficiency)
         rebatch, _ = concat_logit_block.shape
@@ -280,7 +274,6 @@
             chainer.Variable (Optional): Output of the encoder.
 
         """
->>>>>>> 4706e40b
         xp = self.xp
         ilens = [int(x) for x in ilens]
         with chainer.no_backprop_mode():
@@ -402,14 +395,11 @@
             rnnlm (torch.nn.Module): Language model module defined at
                 `espnet.lm.chainer_backend.lm`.
 
-<<<<<<< HEAD
-=======
         Returns:
             List: N-best decoding results.
 
         """
         xp = self.xp
->>>>>>> 4706e40b
         with chainer.no_backprop_mode(), chainer.using_config('train', False):
             # 1. encoder
             ilens = [x_block.shape[0]]
