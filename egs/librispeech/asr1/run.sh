#!/bin/bash

# Copyright 2017 Johns Hopkins University (Shinji Watanabe)
#  Apache 2.0  (http://www.apache.org/licenses/LICENSE-2.0)

. ./path.sh
. ./cmd.sh

# general configuration
backend=pytorch
stage=-1       # start from -1 if you need to start from data download
stop_stage=100
ngpu=0         # number of gpus ("0" uses cpu, otherwise use gpu)
debugmode=1
dumpdir=dump   # directory to dump full features
N=0            # number of minibatches to be used (mainly for debugging). "0" uses all minibatches.
verbose=0      # verbose option
resume=        # Resume the training from snapshot

# feature configuration
do_delta=false

train_config=conf/train.yaml
lm_config=conf/lm.yaml
decode_config=conf/decode.yaml

# rnnlm related
lm_resume=        # specify a snapshot file to resume LM training
lmtag=            # tag for managing LMs

# decoding parameter
recog_model=model.acc.best # set a model to be used for decoding: 'model.acc.best' or 'model.loss.best'
n_average=10

# Set this to somewhere where you want to put your data, or where
# someone else has already put it.  You'll want to change this
# if you're not on the CLSP grid.
datadir=/export/a15/vpanayotov/data

# base url for downloads.
data_url=www.openslr.org/resources/12

# bpemode (unigram or bpe)
nbpe=5000
bpemode=unigram

# exp tag
tag="" # tag for managing experiments.

. utils/parse_options.sh || exit 1;

. ./path.sh
. ./cmd.sh

# Set bash to 'debug' mode, it will exit on :
# -e 'error', -u 'undefined variable', -o ... 'error in pipeline', -x 'print commands',
set -e
set -u
set -o pipefail

train_set=train_960
train_dev=dev
recog_set="test_clean test_other dev_clean dev_other"

if [ ${stage} -le -1 ] && [ ${stop_stage} -ge -1 ]; then
    echo "stage -1: Data Download"
    for part in dev-clean test-clean dev-other test-other train-clean-100 train-clean-360 train-other-500; do
        local/download_and_untar.sh ${datadir} ${data_url} ${part}
    done
fi

if [ ${stage} -le 0 ] && [ ${stop_stage} -ge 0 ]; then
    ### Task dependent. You have to make data the following preparation part by yourself.
    ### But you can utilize Kaldi recipes in most cases
    echo "stage 0: Data preparation"
    for part in dev-clean test-clean dev-other test-other train-clean-100 train-clean-360 train-other-500; do
        # use underscore-separated names in data directories.
        local/data_prep.sh ${datadir}/LibriSpeech/${part} data/${part//-/_}
    done
fi

feat_tr_dir=${dumpdir}/${train_set}/delta${do_delta}; mkdir -p ${feat_tr_dir}
feat_dt_dir=${dumpdir}/${train_dev}/delta${do_delta}; mkdir -p ${feat_dt_dir}
if [ ${stage} -le 1 ] && [ ${stop_stage} -ge 1 ]; then
    ### Task dependent. You have to design training and dev sets by yourself.
    ### But you can utilize Kaldi recipes in most cases
    echo "stage 1: Feature Generation"
    fbankdir=fbank
    # Generate the fbank features; by default 80-dimensional fbanks with pitch on each frame
    for x in dev_clean test_clean dev_other test_other train_clean_100 train_clean_360 train_other_500; do
        steps/make_fbank_pitch.sh --cmd "$train_cmd" --nj 32 --write_utt2num_frames true \
            data/${x} exp/make_fbank/${x} ${fbankdir}
        utils/fix_data_dir.sh data/${x}
    done

    utils/combine_data.sh --extra_files utt2num_frames data/${train_set}_org data/train_clean_100 data/train_clean_360 data/train_other_500
    utils/combine_data.sh --extra_files utt2num_frames data/${train_dev}_org data/dev_clean data/dev_other

    # remove utt having more than 3000 frames
    # remove utt having more than 400 characters
    remove_longshortdata.sh --maxframes 3000 --maxchars 400 data/${train_set}_org data/${train_set}
    remove_longshortdata.sh --maxframes 3000 --maxchars 400 data/${train_dev}_org data/${train_dev}

    # compute global CMVN
    compute-cmvn-stats scp:data/${train_set}/feats.scp data/${train_set}/cmvn.ark

    # dump features for training
    if [[ $(hostname -f) == *.clsp.jhu.edu ]] && [ ! -d ${feat_tr_dir}/storage ]; then
    utils/create_split_dir.pl \
        /export/b{14,15,16,17}/${USER}/espnet-data/egs/librispeech/asr1/dump/${train_set}/delta${do_delta}/storage \
        ${feat_tr_dir}/storage
    fi
    if [[ $(hostname -f) == *.clsp.jhu.edu ]] && [ ! -d ${feat_dt_dir}/storage ]; then
    utils/create_split_dir.pl \
        /export/b{14,15,16,17}/${USER}/espnet-data/egs/librispeech/asr1/dump/${train_dev}/delta${do_delta}/storage \
        ${feat_dt_dir}/storage
    fi
    dump.sh --cmd "$train_cmd" --nj 80 --do_delta ${do_delta} \
        data/${train_set}/feats.scp data/${train_set}/cmvn.ark exp/dump_feats/train ${feat_tr_dir}
    dump.sh --cmd "$train_cmd" --nj 32 --do_delta ${do_delta} \
        data/${train_dev}/feats.scp data/${train_set}/cmvn.ark exp/dump_feats/dev ${feat_dt_dir}
    for rtask in ${recog_set}; do
        feat_recog_dir=${dumpdir}/${rtask}/delta${do_delta}; mkdir -p ${feat_recog_dir}
        dump.sh --cmd "$train_cmd" --nj 32 --do_delta ${do_delta} \
            data/${rtask}/feats.scp data/${train_set}/cmvn.ark exp/dump_feats/recog/${rtask} \
            ${feat_recog_dir}
    done
fi

dict=data/lang_char/${train_set}_${bpemode}${nbpe}_units.txt
bpemodel=data/lang_char/${train_set}_${bpemode}${nbpe}
echo "dictionary: ${dict}"
if [ ${stage} -le 2 ] && [ ${stop_stage} -ge 2 ]; then
    ### Task dependent. You have to check non-linguistic symbols used in the corpus.
    echo "stage 2: Dictionary and Json Data Preparation"
    mkdir -p data/lang_char/
    echo "<unk> 1" > ${dict} # <unk> must be 1, 0 will be used for "blank" in CTC
    cut -f 2- -d" " data/${train_set}/text > data/lang_char/input.txt
    spm_train --input=data/lang_char/input.txt --vocab_size=${nbpe} --model_type=${bpemode} --model_prefix=${bpemodel} --input_sentence_size=100000000
    spm_encode --model=${bpemodel}.model --output_format=piece < data/lang_char/input.txt | tr ' ' '\n' | sort | uniq | awk '{print $0 " " NR+1}' >> ${dict}
    wc -l ${dict}

    # make json labels
    data2json.sh --feat ${feat_tr_dir}/feats.scp --bpecode ${bpemodel}.model \
        data/${train_set} ${dict} > ${feat_tr_dir}/data_${bpemode}${nbpe}.json
    data2json.sh --feat ${feat_dt_dir}/feats.scp --bpecode ${bpemodel}.model \
        data/${train_dev} ${dict} > ${feat_dt_dir}/data_${bpemode}${nbpe}.json

    for rtask in ${recog_set}; do
        feat_recog_dir=${dumpdir}/${rtask}/delta${do_delta}
        data2json.sh --feat ${feat_recog_dir}/feats.scp --bpecode ${bpemodel}.model \
            data/${rtask} ${dict} > ${feat_recog_dir}/data_${bpemode}${nbpe}.json
    done
fi

# You can skip this and remove --rnnlm option in the recognition (stage 5)
if [ -z ${lmtag} ]; then
    lmtag=$(basename ${lm_config%.*})
fi
lmexpname=train_rnnlm_${backend}_${lmtag}_${bpemode}${nbpe}
lmexpdir=exp/${lmexpname}
mkdir -p ${lmexpdir}

if [ ${stage} -le 3 ] && [ ${stop_stage} -ge 3 ]; then
    echo "stage 3: LM Preparation"
    lmdatadir=data/local/lm_train_${bpemode}${nbpe}
    mkdir -p ${lmdatadir}
    # use external data
    if [ ! -e data/local/lm_train/librispeech-lm-norm.txt.gz ]; then
        wget http://www.openslr.org/resources/11/librispeech-lm-norm.txt.gz -P data/local/lm_train/
    fi
    cut -f 2- -d" " data/${train_set}/text | gzip -c > data/local/lm_train/${train_set}_text.gz
    # combine external text and transcriptions and shuffle them with seed 777
    zcat data/local/lm_train/librispeech-lm-norm.txt.gz data/local/lm_train/${train_set}_text.gz |\
        spm_encode --model=${bpemodel}.model --output_format=piece > ${lmdatadir}/train.txt
    cut -f 2- -d" " data/${train_dev}/text | spm_encode --model=${bpemodel}.model --output_format=piece \
        > ${lmdatadir}/valid.txt
    # use only 1 gpu
    if [ ${ngpu} -gt 1 ]; then
        echo "LM training does not support multi-gpu. signle gpu will be used."
    fi
    ${cuda_cmd} --gpu ${ngpu} ${lmexpdir}/train.log \
        lm_train.py \
        --config ${lm_config} \
        --ngpu ${ngpu} \
        --backend ${backend} \
        --verbose 1 \
        --outdir ${lmexpdir} \
        --tensorboard-dir tensorboard/${lmexpname} \
        --train-label ${lmdatadir}/train.txt \
        --valid-label ${lmdatadir}/valid.txt \
        --resume ${lm_resume} \
        --dict ${dict}
fi

if [ -z ${tag} ]; then
    expname=${train_set}_${backend}_$(basename ${train_config%.*})
    if ${do_delta}; then
        expname=${expname}_delta
    fi
else
    expname=${train_set}_${backend}_${tag}
fi
expdir=exp/${expname}
mkdir -p ${expdir}

if [ ${stage} -le 4 ] && [ ${stop_stage} -ge 4 ]; then
    echo "stage 4: Network Training"
    ${cuda_cmd} --gpu ${ngpu} ${expdir}/train.log \
        asr_train.py \
        --config ${train_config} \
        --ngpu ${ngpu} \
        --backend ${backend} \
        --outdir ${expdir}/results \
        --tensorboard-dir tensorboard/${expname} \
        --debugmode ${debugmode} \
        --dict ${dict} \
        --debugdir ${expdir} \
        --minibatches ${N} \
        --verbose ${verbose} \
        --resume ${resume} \
        --train-json ${feat_tr_dir}/data_${bpemode}${nbpe}.json \
        --valid-json ${feat_dt_dir}/data_${bpemode}${nbpe}.json
fi

if [ ${stage} -le 5 ] && [ ${stop_stage} -ge 5 ]; then
    echo "stage 5: Decoding"
    if [[ $(get_yaml.py ${train_config} model-module) = *transformer* ]]; then
        recog_model=model.last${n_average}.avg.best
        average_checkpoints.py \
            --backend ${backend} \
            --snapshots ${expdir}/results/snapshot.ep.* \
            --out ${expdir}/results/${recog_model} \
            --num ${n_average}
    fi
    nj=32

    pids=() # initialize pids
    for rtask in ${recog_set}; do
    (
        decode_dir=decode_${rtask}_$(basename ${decode_config%.*})_${lmtag}
        feat_recog_dir=${dumpdir}/${rtask}/delta${do_delta}

        # split data
        splitjson.py --parts ${nj} ${feat_recog_dir}/data_${bpemode}${nbpe}.json

        #### use CPU for decoding
        ngpu=0

        # set batchsize 0 to disable batch decoding
        ${decode_cmd} JOB=1:${nj} ${expdir}/${decode_dir}/log/decode.JOB.log \
            asr_recog.py \
            --config ${decode_config} \
            --ngpu ${ngpu} \
            --backend ${backend} \
            --batchsize 0 \
            --recog-json ${feat_recog_dir}/split${nj}utt/data_${bpemode}${nbpe}.JOB.json \
            --result-label ${expdir}/${decode_dir}/data.JOB.json \
<<<<<<< HEAD
            --model ${expdir}/results/${recog_model} \
            --beam-size ${beam_size} \
            --penalty ${penalty} \
            --maxlenratio ${maxlenratio} \
            --minlenratio ${minlenratio} \
            --ctc-weight ${ctc_weight} \
            --rnnlm ${lmexpdir}/rnnlm.model.best \
            --lm-weight ${lm_weight}
=======
            --model ${expdir}/results/${recog_model}  \
            --rnnlm ${lmexpdir}/rnnlm.model.best
>>>>>>> 6c08b938

        score_sclite.sh --bpe ${nbpe} --bpemodel ${bpemodel}.model --wer true ${expdir}/${decode_dir} ${dict}

    ) &
    pids+=($!) # store background pids
    done
    i=0; for pid in "${pids[@]}"; do wait ${pid} || ((++i)); done
    [ ${i} -gt 0 ] && echo "$0: ${i} background jobs are failed." && false
    echo "Finished"
fi<|MERGE_RESOLUTION|>--- conflicted
+++ resolved
@@ -256,19 +256,8 @@
             --batchsize 0 \
             --recog-json ${feat_recog_dir}/split${nj}utt/data_${bpemode}${nbpe}.JOB.json \
             --result-label ${expdir}/${decode_dir}/data.JOB.json \
-<<<<<<< HEAD
-            --model ${expdir}/results/${recog_model} \
-            --beam-size ${beam_size} \
-            --penalty ${penalty} \
-            --maxlenratio ${maxlenratio} \
-            --minlenratio ${minlenratio} \
-            --ctc-weight ${ctc_weight} \
-            --rnnlm ${lmexpdir}/rnnlm.model.best \
-            --lm-weight ${lm_weight}
-=======
             --model ${expdir}/results/${recog_model}  \
             --rnnlm ${lmexpdir}/rnnlm.model.best
->>>>>>> 6c08b938
 
         score_sclite.sh --bpe ${nbpe} --bpemodel ${bpemodel}.model --wer true ${expdir}/${decode_dir} ${dict}
 
