--- conflicted
+++ resolved
@@ -272,9 +272,9 @@
 elif [ "${token_type}" = char ]; then
     token_list="${chartoken_list}"
     bpemodel=none
-elif [ "${token_type}" = phn ]; then
-    token_list="${phntoken_list}"
-    bpemodel=none    
+elif [ "${token_type}" = word ]; then
+    token_list="${wordtoken_list}"
+    bpemodel=none
 else
     log "Error: not supported --token_type '${token_type}'"
     exit 2
@@ -585,16 +585,11 @@
             echo "${sos_eos}"
             } > "${token_list}"
 
-        elif [ "${token_type}" = char ]; then
+        elif [ "${token_type}" = char ] || [ "${token_type}" = word ]; then
             log "Stage 5: Generate character level token_list from ${lm_train_text}"
 
             _opts="--non_linguistic_symbols ${nlsyms_txt}"
 
-<<<<<<< HEAD
-        elif [ "${token_type}" = phn ]; then
-            log "Stage 5: Generate phone level token_list from ${data_feats}/srctexts"
-            _opts="--non_linguistic_symbols ${nlsyms_txt}"
-=======
             # The first symbol in token_list must be "<blank>" and the last must be also sos/eos:
             # 0 is reserved for CTC-blank for ASR and also used as ignore-index in the other task
             ${python} -m espnet2.bin.tokenize_text  \
@@ -607,7 +602,6 @@
                 --add_symbol "${blank}:0" \
                 --add_symbol "${oov}:1" \
                 --add_symbol "${sos_eos}:-1"
->>>>>>> ecdbad7c
 
         else
             log "Error: not supported --token_type '${token_type}'"
@@ -615,7 +609,7 @@
         fi
 
         # Create word-list for word-LM training
-        if ${use_word_lm}; then
+        if ${use_word_lm} && [ "${token_type}" != word ]; then
             log "Generate word level token_list from ${data_feats}/lm_train.txt"
             ${python} -m espnet2.bin.tokenize_text \
                 --token_type word \
@@ -1148,12 +1142,16 @@
 
     if [ ${stage} -le 12 ] && [ ${stop_stage} -ge 12 ]; then
         log "Stage 12: Scoring"
+        if [ "${token_type}" = pnh ]; then
+            log "Error: Not implemented for token_type=phn"
+            exit 1
+        fi
 
         for dset in ${test_sets}; do
             _data="${data_feats}/${dset}"
             _dir="${asr_exp}/${inference_tag}/${dset}"
 
-            for _type in cer wer ter per; do
+            for _type in cer wer ter; do
                 [ "${_type}" = ter ] && [ ! -f "${bpemodel}" ] && continue
 
                 _scoredir="${_dir}/score_${_type}"
@@ -1236,32 +1234,6 @@
                         <(<"${_data}/utt2spk" awk '{ print "(" $2 "-" $1 ")" }') \
                             >"${_scoredir}/hyp.trn"
 
-                elif [ "${_type}" = per ]; then
-                    # Tokenize text to phone level
-                    paste \
-                        <(<"${_data}/text" \
-                              ${python} -m espnet2.bin.tokenize_text  \
-                                  -f 2- --input - --output - \
-                                  --token_type word \
-                                  --non_linguistic_symbols "${nlsyms_txt}" \
-                                  --remove_non_linguistic_symbols true \
-                                  --space_symbol "<space>" \
-                                  --cleaner "${cleaner}" \
-                                  ) \
-                        <(<"${_data}/utt2spk" awk '{ print "(" $2 "-" $1 ")" }') \
-                            >"${_scoredir}/ref.trn"
-
-                    # NOTE(kamo): Don't use cleaner for hyp
-                    paste \
-                        <(<"${_dir}/token"  \
-                              ${python} -m espnet2.bin.tokenize_text  \
-                                  -f 2- --input - --output - \
-                                  --token_type word \
-                                  --non_linguistic_symbols "${nlsyms_txt}" \
-                                  --remove_non_linguistic_symbols true \
-                                  ) \
-                        <(<"${_data}/utt2spk" awk '{ print "(" $2 "-" $1 ")" }') \
-                            >"${_scoredir}/hyp.trn"
                 fi
 
                 sclite \
